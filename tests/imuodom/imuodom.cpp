#include<iostream>
#include "tkDNN/ImuOdom.h"

const char *i0_bin   = "imuodom/layers/input0.bin";
const char *i1_bin   = "imuodom/layers/input1.bin";
const char *i2_bin   = "imuodom/layers/input2.bin";
const char *o0_bin   = "imuodom/layers/output0.bin";
const char *o1_bin   = "imuodom/layers/output1.bin";

int main() {

    downloadWeightsifDoNotExist(i0_bin, "imuodom", "https://cloud.hipert.unimore.it/s/BBSEbEbQbPKxp4s/download");
    
    tk::dnn::ImuOdom ImuNet;
    ImuNet.init("imuodom/layers/");

    const int N = 19513;

    // Network layout
    tk::dnn::dataDim_t dim0(1, 4, 1, 100);
    tk::dnn::dataDim_t dim1(1, 3, 1, 100);
    tk::dnn::dataDim_t dim2(1, 3, 1, 100);

    // Load input
    dnnType *i0_d, *i1_d, *i2_d;
    dnnType *i0_h, *i1_h, *i2_h;
    readBinaryFile(i0_bin, dim0.tot()*N, &i0_h, &i0_d);
    readBinaryFile(i1_bin, dim1.tot()*N, &i1_h, &i1_d);
    readBinaryFile(i2_bin, dim2.tot()*N, &i2_h, &i2_d);

    dnnType *data;
    tk::dnn::dataDim_t dim;

    dnnType *out0, *out1;
    dnnType *out0_h, *out1_h;
    readBinaryFile(o0_bin, ImuNet.odim0.tot()*N, &out0_h, &out0);
    readBinaryFile(o1_bin, ImuNet.odim1.tot()*N, &out1_h, &out1);

    
    std::ofstream path("path.txt");

    int ret_cudnn = 0; 
    for(int i=0; i<N; i++) {
        std::cout<<"i: "<<i<<"\n";
        //TIMER_START
        // Inference
        ImuNet.update(i0_h, i1_h, i2_h);
        //TIMER_STOP

        // log path
        path<<ImuNet.odomPOS(0)<<" "<<ImuNet.odomPOS(1)<<" "<< ImuNet.odomPOS(2)<<" ";
        path<<ImuNet.odomEULER(0)<<" "<<ImuNet.odomEULER(1)<<" "<< ImuNet.odomEULER(2)<<"\n";

        path.flush();

        // Print real test
        printCenteredTitle( (std::string(" CHECK RESULT ") + std::to_string(i) + " ").c_str() , '=');
        ImuNet.odim0.print();
        ret_cudnn |= checkResult(ImuNet.odim0.tot(), out0, ImuNet.o0_d) == 0 ? 0 : ERROR_CUDNN;
        ImuNet.odim1.print();
        ret_cudnn |= checkResult(ImuNet.odim0.tot(), out1, ImuNet.o1_d) == 0 ? 0 : ERROR_CUDNN;

        i0_h += ImuNet.dim0.tot();
        i1_h += ImuNet.dim1.tot();
        i2_h += ImuNet.dim2.tot();
        out0 += ImuNet.odim0.tot();
        out1 += ImuNet.odim1.tot();
    }

<<<<<<< HEAD
    int err = system("cat path.txt | gnuplot -p -e \"set datafile separator ' '; plot '-'\"");
=======
    system("cat path.txt  | cut -d\" \" -f1,2 | gnuplot -p -e \"set datafile separator ' '; plot '-'\"");
    system("cat path.txt  | cut -d\" \" -f6   | gnuplot -p -e \"set datafile separator ' '; plot '-'\"");
>>>>>>> df767668
    return ret_cudnn;
}<|MERGE_RESOLUTION|>--- conflicted
+++ resolved
@@ -67,11 +67,8 @@
         out1 += ImuNet.odim1.tot();
     }
 
-<<<<<<< HEAD
-    int err = system("cat path.txt | gnuplot -p -e \"set datafile separator ' '; plot '-'\"");
-=======
-    system("cat path.txt  | cut -d\" \" -f1,2 | gnuplot -p -e \"set datafile separator ' '; plot '-'\"");
-    system("cat path.txt  | cut -d\" \" -f6   | gnuplot -p -e \"set datafile separator ' '; plot '-'\"");
->>>>>>> df767668
+    int err = 0;
+    err = system("cat path.txt  | cut -d\" \" -f1,2 | gnuplot -p -e \"set datafile separator ' '; plot '-'\"");
+    err = system("cat path.txt  | cut -d\" \" -f6   | gnuplot -p -e \"set datafile separator ' '; plot '-'\"");
     return ret_cudnn;
 }