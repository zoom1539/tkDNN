#include<iostream>
#include "tkdnn.h"

const char *input_bin   = "../tests/simple/input.bin";
const char *c0_bin      = "../tests/simple/layers/conv1d_1.bin";
const char *l1_bin      = "../tests/simple/layers/bidirectional_1.bin";
const char *l2_bin      = "../tests/simple/layers/bidirectional_2.bin";
const char *output_bin  = "../tests/simple/output.bin";

int main() {

    // Network layout
    tk::dnn::dataDim_t dim(1, 8, 1, 3);
    tk::dnn::Network net(dim);
<<<<<<< HEAD
    tk::dnn::Conv2d     l0(&net, 2, 4, 4, 2, 2, 0, 0, c0_bin);
    tk::dnn::Activation l1(&net, CUDNN_ACTIVATION_RELU);
    tk::dnn::Conv2d     l2(&net, 4, 2, 2, 1, 1, 0, 0, c1_bin);
    tk::dnn::Activation l3(&net, CUDNN_ACTIVATION_RELU);
    tk::dnn::Dense      l5(&net, 4, d2_bin);
    tk::dnn::Activation l6(&net, CUDNN_ACTIVATION_RELU);
=======
    tk::dnn::Conv2d     l0(&net, 4, 1, 2, 1, 1, 0, 0, c0_bin);
    tk::dnn::LSTM       l1(&net, 5, true, l1_bin);
    tk::dnn::LSTM       l2(&net, 5, false, l2_bin);

    net.print();
>>>>>>> 62c8f528

    net.print();

    // Load input
    dnnType *data;
    dnnType *input_h;
    readBinaryFile(input_bin, dim.tot(), &input_h, &data);

    // Print input
    std::cout<<"\n======= INPUT =======\n";
    printDeviceVector(dim.tot(), data);
    std::cout<<"\n";

    //convert network to tensorRT
    tk::dnn::NetworkRT netRT(&net, net.getNetworkRTName("simple"));

    dnnType *out_data, *out_data2; // cudnn output, tensorRT output

    tk::dnn::dataDim_t dim1 = dim; //input dim
    printCenteredTitle(" CUDNN inference ", '=', 30); {
        dim1.print();
        TIMER_START
        out_data = net.infer(dim1, data);
        TIMER_STOP
        dim1.print();
    }

    tk::dnn::dataDim_t dim2 = dim;
    printCenteredTitle(" TENSORRT inference ", '=', 30); {
        dim2.print();
        TIMER_START
        out_data2 = netRT.infer(dim2, data);
        TIMER_STOP
        dim2.print();
    }

    std::cout<<"\n======= CUDNN =======\n";
    printDeviceVector(dim.tot(), out_data);
    std::cout<<"\n======= TENSORRT =======\n";
    printDeviceVector(dim.tot(), out_data2);

    printCenteredTitle(" CHECK RESULTS ", '=', 30);
    dnnType *out, *out_h;
    int out_dim = net.getOutputDim().tot();
    //readBinaryFile(output_bin, out_dim, &out_h, &out);
    //std::cout<<"CUDNN vs correct"; checkResult(out_dim, out_data, out);
    //std::cout<<"TRT   vs correct"; checkResult(out_dim, out_data2, out);
    std::cout<<"CUDNN vs TRT    "; checkResult(out_dim, out_data, out_data2);
    return 0;
}<|MERGE_RESOLUTION|>--- conflicted
+++ resolved
@@ -12,20 +12,11 @@
     // Network layout
     tk::dnn::dataDim_t dim(1, 8, 1, 3);
     tk::dnn::Network net(dim);
-<<<<<<< HEAD
-    tk::dnn::Conv2d     l0(&net, 2, 4, 4, 2, 2, 0, 0, c0_bin);
-    tk::dnn::Activation l1(&net, CUDNN_ACTIVATION_RELU);
-    tk::dnn::Conv2d     l2(&net, 4, 2, 2, 1, 1, 0, 0, c1_bin);
-    tk::dnn::Activation l3(&net, CUDNN_ACTIVATION_RELU);
-    tk::dnn::Dense      l5(&net, 4, d2_bin);
-    tk::dnn::Activation l6(&net, CUDNN_ACTIVATION_RELU);
-=======
     tk::dnn::Conv2d     l0(&net, 4, 1, 2, 1, 1, 0, 0, c0_bin);
     tk::dnn::LSTM       l1(&net, 5, true, l1_bin);
     tk::dnn::LSTM       l2(&net, 5, false, l2_bin);
 
     net.print();
->>>>>>> 62c8f528
 
     net.print();
 
