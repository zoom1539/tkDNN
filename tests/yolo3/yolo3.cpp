#include<iostream>
#include<vector>
#include "tkdnn.h"
#include "DarknetParser.h"

int main() {

<<<<<<< HEAD
    tk::dnn::Network *net = tk::dnn::DarknetParser("../../tests/yolo3/yolo3.cfg");
    tk::dnn::parseType("[net]");
=======
    tk::dnn::Network *net = tk::dnn::DarknetParser("../tests/yolo3/yolov3.cfg");
>>>>>>> 548a3dd3

    // Network layout
    //tk::dnn::dataDim_t dim(1, 3, 416, 416, 1);
    //tk::dnn::Network net(dim);

    /*
    // create yolo3 model
    std::string bin_path  = "yolo3";
    downloadWeightsifDoNotExist("yolo3/layers/input.bin", bin_path, "https://cloud.hipert.unimore.it/s/jPXmHyptpLoNdNR/download");
    int classes = 80;

    
    tk::dnn::Yolo *yolo [3];
    #include "models/Yolo3.h"

    

    // fill classes names
    for(int i=0; i<3; i++) {
        yolo[i]->classesNames = {"person" , "bicycle" , "car" , "motorbike" , "aeroplane" , "bus" , "train" , "truck" , "boat" , "traffic light" , "fire hydrant" , "stop sign" , "parking meter" , "bench" , "bird" , "cat" , "dog" , "horse" , "sheep" , "cow" , "elephant" , "bear" , "zebra" , "giraffe" , "backpack" , "umbrella" , "handbag" , "tie" , "suitcase" , "frisbee" , "skis" , "snowboard" , "sports ball" , "kite" , "baseball bat" , "baseball glove" , "skateboard" , "surfboard" , "tennis racket" , "bottle" , "wine glass" , "cup" , "fork" , "knife" , "spoon" , "bowl" , "banana" , "apple" , "sandwich" , "orange" , "broccoli" , "carrot" , "hot dog" , "pizza" , "donut" , "cake" , "chair" , "sofa" , "pottedplant" , "bed" , "diningtable" , "toilet" , "tvmonitor" , "laptop" , "mouse" , "remote" , "keyboard" , "cell phone" , "microwave" , "oven" , "toaster" , "sink" , "refrigerator" , "book" , "clock" , "vase" , "scissors" , "teddy bear" , "hair drier" , "toothbrush"};
    }

    // Load input
    dnnType *data;
    dnnType *input_h;
    readBinaryFile(input_bin, dim.tot(), &input_h, &data);
    
    //print network model
    net.print();

    
    //convert network to tensorRT
    tk::dnn::NetworkRT netRT(&net, net.getNetworkRTName("yolo3"));
    
    // the network have 3 outputs
    tk::dnn::dataDim_t out_dim[3];
    for(int i=0; i<3; i++) out_dim[i] = yolo[i]->output_dim; 
    dnnType *cudnn_out[3], *rt_out[3]; 

    tk::dnn::dataDim_t dim1 = dim; //input dim
    printCenteredTitle(" CUDNN inference ", '=', 30); {
        dim1.print();
        TIMER_START
        net.infer(dim1, data);    
        TIMER_STOP
        dim1.print();   
    }
    for(int i=0; i<3; i++) cudnn_out[i] = yolo[i]->dstData;
    
    printCenteredTitle(" compute detections ", '=', 30);
    TIMER_START
    int ndets = 0;
    tk::dnn::Yolo::detection *dets = tk::dnn::Yolo::allocateDetections(tk::dnn::Yolo::MAX_DETECTIONS, classes);
    for(int i=0; i<3; i++) yolo[i]->computeDetections(dets, ndets, net.input_dim.w, net.input_dim.h, 0.5);
    tk::dnn::Yolo::mergeDetections(dets, ndets, classes);

    for(int j=0; j<ndets; j++) {
        tk::dnn::Yolo::box b = dets[j].bbox;
        int x0   = (b.x-b.w/2.);
        int x1   = (b.x+b.w/2.);
        int y0   = (b.y-b.h/2.);
        int y1   = (b.y+b.h/2.);

        int cl = 0;
        for(int c = 0; c < classes; ++c){
            float prob = dets[j].prob[c];
            if(prob > 0)
                cl = c;
        }
        std::cout<<cl<<": "<<x0<<" "<<y0<<" "<<x1<<" "<<y1<<"\n";
    }
    TIMER_STOP
    
    tk::dnn::dataDim_t dim2 = dim;
    printCenteredTitle(" TENSORRT inference ", '=', 30); {
        dim2.print();
        TIMER_START
        netRT.infer(dim2, data);
        TIMER_STOP
        dim2.print();
    }
    for(int i=0; i<3; i++) rt_out[i] = (dnnType*)netRT.buffersRT[i+1];

    int ret_cudnn = 0, ret_tensorrt = 0, ret_cudnn_tensorrt = 0; 
    for(int i=0; i<3; i++) {
        printCenteredTitle((std::string(" YOLO ") + std::to_string(i) + " CHECK RESULTS ").c_str(), '=', 30);
        dnnType *out, *out_h;
        int odim = out_dim[i].tot();
        readBinaryFile(output_bins[i], odim, &out_h, &out);
        std::cout<<"CUDNN vs correct"; 
        ret_cudnn |= checkResult(odim, cudnn_out[i], out) == 0 ? 0: ERROR_CUDNN;
        std::cout<<"TRT   vs correct"; 
        ret_tensorrt |= checkResult(odim, rt_out[i], out) == 0 ? 0 : ERROR_TENSORRT;
        std::cout<<"CUDNN vs TRT    "; 
        ret_cudnn_tensorrt |= checkResult(odim, cudnn_out[i], rt_out[i]) == 0 ? 0 : ERROR_CUDNNvsTENSORRT;
    }
    return ret_cudnn | ret_tensorrt | ret_cudnn_tensorrt;
    */
}<|MERGE_RESOLUTION|>--- conflicted
+++ resolved
@@ -5,12 +5,7 @@
 
 int main() {
 
-<<<<<<< HEAD
-    tk::dnn::Network *net = tk::dnn::DarknetParser("../../tests/yolo3/yolo3.cfg");
-    tk::dnn::parseType("[net]");
-=======
     tk::dnn::Network *net = tk::dnn::DarknetParser("../tests/yolo3/yolov3.cfg");
->>>>>>> 548a3dd3
 
     // Network layout
     //tk::dnn::dataDim_t dim(1, 3, 416, 416, 1);
