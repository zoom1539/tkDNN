--- conflicted
+++ resolved
@@ -95,14 +95,9 @@
 
 void printCenteredTitle(const char *title, char fill, int dim = 30);
 bool fileExist(const char *fname);
-<<<<<<< HEAD
 void downloadWeightsifDoNotExist(const std::string& input_bin, const std::string& test_folder, const std::string& weights_url);
-void readBinaryFile(std::string fname, int size, dnnType** data_h, dnnType** data_d, int seek = 0, bool skipLoad = false);
-int checkResult(int size, dnnType *data_d, dnnType *correct_d, bool device = true);
-=======
 void readBinaryFile(std::string fname, int size, dnnType** data_h, dnnType** data_d, int seek = 0);
 int checkResult(int size, dnnType *data_d, dnnType *correct_d, bool device = true, int limit = 10);
->>>>>>> 62c8f528
 void printDeviceVector(int size, dnnType* vec_d, bool device = true);
 float getColor(const int c, const int x, const int max);
 void resize(int size, dnnType **data);
