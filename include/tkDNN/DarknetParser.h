--- conflicted
+++ resolved
@@ -4,13 +4,33 @@
 
 namespace tk { namespace dnn {
 
+    struct darknetFields_t{
+        int width = 0;
+        int height = 0;
+
+    };
+
+    std::string darknetParseType(const std::string& line){
+            size_t start = line.find("[");
+            size_t end  = line.find("]");
+            if( start == std::string::npos || end == std::string::npos)
+                return "";
+            start++;
+            std::string type = line.substr(start, end-start);
+            return type;
+    }
+
+    darknetFields_t parseFields(const std::string& line){
+        
+    }
+
+
+
     tk::dnn::Network* DarknetParser(std::string cfg_file) {
 
         tk::dnn::dataDim_t dim;
         tk::dnn::Network *net = new tk::dnn::Network(dim);
 
-<<<<<<< HEAD
-=======
         std::ifstream if_cfg(cfg_file);
         if(!if_cfg.is_open())
             FatalError("cloud not open cfg file: " + cfg_file);
@@ -27,22 +47,13 @@
             if(line.size() == 0)
                 continue;
             
-            std::string type = parseType(line);
+            std::string type = darknetParseType(line);
             if(type.size() > 0) {
                 std::cout<<"type: "<<type<<"\n";
             }
         }
->>>>>>> 548a3dd3
     }
         
-    std::string parseType(const std::string& line){
-            size_t start = line.find("[");
-            size_t end  = line.find("]");
-            if( start == std::string::npos || end == std::string::npos)
-                return "";
-            start++;
-            std::string type = line.substr(start, end-start);
-            return type;
-    }
+    
 
 }}