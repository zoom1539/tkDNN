--- conflicted
+++ resolved
@@ -8,9 +8,6 @@
         std::string type = "";
         int width = 0;
         int height = 0;
-<<<<<<< HEAD
-        int channels = 3;
-=======
         int channels = 0;
         int batch_normalize=0;
         int groups = 0;
@@ -28,7 +25,6 @@
         std::vector<int> layers;
         std::string activation = "";
 
->>>>>>> 6b6dbabb
     };
 
     std::ostream& operator<<(std::ostream& os, const darknetFields_t& f){
@@ -46,9 +42,6 @@
             return type;
     }
 
-<<<<<<< HEAD
-    bool darknetParseFields(const std::string& line, darknetFields_t &fields){
-=======
     bool divideNameAndValue(const std::string& line, std::string&name, std::string& value){
         size_t sep = line.find("=");
         if(sep == std::string::npos)
@@ -64,8 +57,8 @@
         std::string name,value;
         if(!divideNameAndValue(line, name, value))
             return false;
-        std::cout<<name<<std::endl;
-        std::cout<<value<<std::endl;
+        //std::cout<<name<<std::endl;
+        //std::cout<<value<<std::endl;
         if(name == "width")
             fields.width = std::stoi(value);
         else if (name == "height")
@@ -79,7 +72,6 @@
         else if (name == "activation")
             fields.activation = value;
         
->>>>>>> 6b6dbabb
         return true;
     }
 
@@ -89,27 +81,47 @@
         return new tk::dnn::Network(dim);
     }
 
-    void darknetAddLayer(tk::dnn::Network *net, darknetFields_t &fields) {
+    void darknetAddLayer(tk::dnn::Network *net, darknetFields_t &f, std::string wgs_path) {
         if(net == nullptr)
             FatalError("Cant add a layer without a Net\n");
 
-        std::cout<<"Add layer: "<<fields.type<<"\n";
-        if(fields.type == "convolutional") {
+        std::cout<<"Add layer: "<<f.type<<"\n";
+        if(f.type == "convolutional") {
+            std::string wgs = wgs_path + "/c" + std::to_string(net->num_layers) + ".bin";
+            printf("%d (%d,%d) (%d,%d) (%d,%d) %s %d %d\n", f.filters, f.size_x, f.size_y, f.stride_x, f.stride_y, f.padding_x, f.padding_y, wgs.c_str(), f.batch_normalize, f.groups);
+            new tk::dnn::Conv2d(net, f.filters, f.size_x, f.size_y, f.stride_x, 
+                f.stride_y, f.padding_x, f.padding_y, wgs, f.batch_normalize, false, f.groups);
 
-        } else if(fields.type == "shortcut") {
+        } else if(f.type == "shortcut") {
+            if(f.layers.size() != 1) FatalError("no layers to shortcut\n");
+            int layerIdx = net->num_layers + f.layers[0];
+            if(layerIdx < 0 || layerIdx >= net->num_layers) FatalError("impossible to shortcut\n");
+            std::cout<<"shortcut to "<<layerIdx<<" "<<net->layers[layerIdx]->getLayerName()<<"\n";
+            new tk::dnn::Shortcut(net, net->layers[layerIdx]);
 
-        } else if(fields.type == "upsample") {
+        } else if(f.type == "upsample") {
+            new tk::dnn::Upsample(net, f.stride_x);
 
-        } else if(fields.type == "route") {
+        } else if(f.type == "route") {
+            if(f.layers.size() == 0) FatalError("no layers to Route\n");
+            std::vector<tk::dnn::Layer*> layers;
+            for(int i=0; i<f.layers.size(); i++) {
+                int layerIdx = net->num_layers + f.layers[i];
+                if(layerIdx < 0 || layerIdx >= net->num_layers) FatalError("impossible to shortcut\n");
+                layers.push_back(net->layers[layerIdx]);
+            }
+            new tk::dnn::Route(net, layers.data(), layers.size());
 
-        } else if(fields.type == "yolo") {
-        
+        } else if(f.type == "yolo") {
+            std::string wgs = wgs_path + "/g" + std::to_string(net->num_layers) + ".bin";
+            new tk::dnn::Yolo(net, f.classes, f.num, wgs, f.n_mask, f.scale_xy);
+
         } else{
-            FatalError("layer not supported: " + fields.type);
+            FatalError("layer not supported: " + f.type);
         }
     }
 
-    tk::dnn::Network* darknetParser(std::string cfg_file) {
+    tk::dnn::Network* darknetParser(std::string cfg_file, std::string wgs_path) {
 
         tk::dnn::Network *net = nullptr;
 
@@ -137,7 +149,7 @@
                     if(fields.type == "net")
                         net = darknetAddNet(fields);
                     else
-                        darknetAddLayer(net, fields);
+                        darknetAddLayer(net, fields, wgs_path);
                 }
 
                 // new type
@@ -156,7 +168,7 @@
 
         // end of filled type
         if(fields.type != "") {
-            darknetAddLayer(net, fields);
+            darknetAddLayer(net, fields, wgs_path);
         }
 
         if(net == nullptr) {
