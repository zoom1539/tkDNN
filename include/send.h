#ifndef SEND_H
#define SEND_H

#include <stdio.h>
#include <stdlib.h>
#include <string.h>
#include <sys/time.h>
#include <sys/socket.h> //socket
#include <arpa/inet.h>  //inet_addr
#include <unistd.h>     //write

<<<<<<< HEAD
#include <opencv2/calib3d.hpp>
#include <opencv2/core.hpp>
#include "gdal.h"
#include <gdal_priv.h>
#include <gdal/gdal.h>
#include "gdal/gdal_priv.h"
#include "gdal/cpl_conv.h"


=======
#include "serialize.hpp"
>>>>>>> 40c67e85

struct obj_coords
{
    float LAT;
    float LONG;
    float cl;
};


<<<<<<< HEAD
void readTiff(char*filename, double *adfGeoTransform)
{
	GDALDataset  *poDataset;
	GDALAllRegister();
	poDataset = (GDALDataset *) GDALOpen( filename, GA_ReadOnly );
	if( poDataset != NULL )
	{
		//int colms = poDataset->GetRasterXSize();
		//int rows = poDataset->GetRasterYSize();
		poDataset->GetGeoTransform( adfGeoTransform );
	}	
}

void pixel2coord(int x, int y, double &lat, double &lon, double *adfGeoTransform)
{
	
	double xoff, a, b, yoff, d, e;
	xoff = adfGeoTransform[0];
	a = adfGeoTransform[1];
	b = adfGeoTransform[2];
	yoff = adfGeoTransform[3];
	d = adfGeoTransform[4];
	e = adfGeoTransform[5];

	//printf("%f %f %f %f %f %f\n",xoff, a, b, yoff, d, e );

    lon = a * x + b * y + xoff;
    lat = d * x + e * y + yoff;

}

void fillMatrix(cv::Mat &H, float *matrix, bool show=false)
{
	double *vals = (double*) H.data;
	for(int i=0; i<9; i++) {
		vals[i] = matrix[i];
	}
	if(show)
		std::cout<<H<<"\n";
}

char *serialize_coords(struct obj_coords *c, int obj_n, int CAM_IDX)
=======
void serialize_coords(struct obj_coords *c, int obj_n, int CAM_IDX, std::stringbuf* buf)
>>>>>>> 40c67e85
{
    
    std::ostream os(buf);
    cereal::PortableBinaryOutputArchive archive(os);

    struct timeval tv;
    gettimeofday(&tv, NULL);
    unsigned long long t_stamp_ms = (unsigned long long)(tv.tv_sec) * 1000 + (unsigned long long)(tv.tv_usec) / 1000;
    
    std::vector<Road_User> ruv;

    int i;
    for (i = 0; i < obj_n; i++)
    {
        Road_User r{c[i].LAT,c[i].LONG,0,0,(int)c[i].cl};
        ruv.push_back(r);
    }

    Message m{CAM_IDX,t_stamp_ms,ruv.size(),ruv};
    archive(m);


    //std::cout<<buf->str()<<std::endl;

    //return buf;
}

struct obj_coords *deserialize_coords(char *buffer, int *obj_n)
{

    std::stringbuf buf(buffer);
    std::istream is(&buf);
    cereal::PortableBinaryInputArchive retrieve(is);
    Message m;
    retrieve(m);

    int cam_id = m.cam_idx;
    unsigned long long t_stamp_ms = m.t_stamp_ms;
    *obj_n = m.num_objects;

    struct obj_coords *c = (struct obj_coords *)malloc(*obj_n * sizeof(struct obj_coords));

    int i;
    for (i = 0; i < *obj_n; i++)
    {
        c[i].LAT = m.objects.at(i).latitude;
        c[i].LONG = m.objects.at(i).longitude;
        c[i].cl = m.objects.at(i).category;
        //m.objects.at(i).speed;
        //m.objects.at(i).orientation;
    }

    return c;
}

int map_class_coco_to_voc(int coco_class)
{
    switch (coco_class)
    {
    case 0:
        return 14; //person
    case 1:
        return 1; //bicycle
    case 2:
        return 6; //car
    case 3:
        return 13; //motorkbike
    case 5:
        return 5; //bus
    }
    return -1;
}

<<<<<<< HEAD
FILE *out_file = fopen("prova_pixel.txt", "w");

void convert_coords(struct obj_coords *coords, int i, int x, int y, int detected_class,cv::Mat H, double *adfGeoTransform, int frame_nbr)
{
    double latitude, longitude;
	std::vector<cv::Point2f> x_y, ll;
    x_y.push_back(cv::Point2f(x, y));

    //transform camera pixel to map pixel
    cv::perspectiveTransform( x_y, ll, H);
    //tranform to map pixel to map gps
    pixel2coord(ll[0].x, ll[0].y, latitude,longitude, adfGeoTransform);
    printf("lat: %f, long:%f \n", latitude, longitude);
    coords[i].LAT = latitude;
    coords[i].LONG = longitude;
    coords[i].cl = map_class_coco_to_voc(detected_class);

    if(detected_class == 0)
    {
        
        struct timeval tv;
        gettimeofday(&tv, NULL);
        unsigned long long t_stamp_ms = (unsigned long long)(tv.tv_sec) * 1000 + (unsigned long long)(tv.tv_usec) / 1000;
=======
void convert_coords(struct obj_coords *coords, int i, int x, int y, int detected_class,float * proj_matrix)
{
    float obj_x = x, obj_y = y, obj_z = 1;
    float tmp_z = 0;
>>>>>>> 40c67e85

        //fprintf(out_file, "%d %lld %d %d\n",frame_nbr, t_stamp_ms, int(ll[0].x), int(ll[0].y));
        fprintf(out_file, "%d %lld %f %f\n",frame_nbr, t_stamp_ms, coords[i].LAT, coords[i].LONG);
    
    }
    
}

void read_projection_matrix(cv::Mat &H, int &proj_matrix_read, char* path)
{
    FILE *fp;
    char *line = NULL;
    size_t len = 0;
    ssize_t read;

    float* proj_matrix = (float*) malloc(9*sizeof(float));

    fp = fopen(path, "r");
    if (fp == NULL)
        exit(EXIT_FAILURE);

    int i = 0;
    while ((read = getline(&line, &len, fp)) != -1)
    {
        if (3 == sscanf(line, "%f %f %f", &proj_matrix[i*3+0], &proj_matrix[i*3+1], &proj_matrix[i*3+2]))
        {
            i++;
            proj_matrix_read = 1;
        }
    }
    free(line);
    fclose(fp);
	fillMatrix(H, proj_matrix);

    free(proj_matrix);
}

int open_socket(char *ip, int &sock, int &socket_opened)
{
    struct sockaddr_in server;
    sock = socket(AF_INET, SOCK_STREAM, 0);
    if (sock == -1)
    {
        printf("Could not create socket");
    }
    puts("Socket created");    

    server.sin_addr.s_addr = inet_addr(ip);
    server.sin_family = AF_INET;
    server.sin_port = htons(8888);

    /*connect to remote server*/
    if (connect(sock, (struct sockaddr *)&server, sizeof(server)) < 0)
    {
        perror("connect failed. Error");
        socket_opened = 0;
        return 0;
    }
    puts("Connected\n");
    socket_opened = 1;
    return 1;
}

int send_client_dummy(struct obj_coords *coords, int n_coords, int &sock, int &socket_opened, int CAM_IDX)
{
    /*serialize coords*/
    std::stringbuf *message = new std::stringbuf();
    serialize_coords(coords, n_coords, CAM_IDX, message);


    std::cout<<message->str().length()<<std::endl;

    /*open socket if not already opened*/
    if (socket_opened == 0)
    {
        int res = open_socket("127.0.0.1",sock, socket_opened);
        if(res)
            printf("Socket opened!\n");
        else
        {
            printf("Problem: socket NOT opened!\n");
            return 0;
        }
    }

    

    /*send message to server*/
    if (send(sock, message->str().data(), message->str().length(), 0) < 0)
    {
        puts("Send failed");
        socket_opened = 0;
    }

    delete message;
    //free(message);
    //close(sock);
    return 1;
}

#endif /*SEND_H*/<|MERGE_RESOLUTION|>--- conflicted
+++ resolved
@@ -9,7 +9,6 @@
 #include <arpa/inet.h>  //inet_addr
 #include <unistd.h>     //write
 
-<<<<<<< HEAD
 #include <opencv2/calib3d.hpp>
 #include <opencv2/core.hpp>
 #include "gdal.h"
@@ -19,9 +18,7 @@
 #include "gdal/cpl_conv.h"
 
 
-=======
 #include "serialize.hpp"
->>>>>>> 40c67e85
 
 struct obj_coords
 {
@@ -31,7 +28,6 @@
 };
 
 
-<<<<<<< HEAD
 void readTiff(char*filename, double *adfGeoTransform)
 {
 	GDALDataset  *poDataset;
@@ -73,10 +69,8 @@
 		std::cout<<H<<"\n";
 }
 
-char *serialize_coords(struct obj_coords *c, int obj_n, int CAM_IDX)
-=======
+
 void serialize_coords(struct obj_coords *c, int obj_n, int CAM_IDX, std::stringbuf* buf)
->>>>>>> 40c67e85
 {
     
     std::ostream os(buf);
@@ -150,7 +144,6 @@
     return -1;
 }
 
-<<<<<<< HEAD
 FILE *out_file = fopen("prova_pixel.txt", "w");
 
 void convert_coords(struct obj_coords *coords, int i, int x, int y, int detected_class,cv::Mat H, double *adfGeoTransform, int frame_nbr)
@@ -174,12 +167,6 @@
         struct timeval tv;
         gettimeofday(&tv, NULL);
         unsigned long long t_stamp_ms = (unsigned long long)(tv.tv_sec) * 1000 + (unsigned long long)(tv.tv_usec) / 1000;
-=======
-void convert_coords(struct obj_coords *coords, int i, int x, int y, int detected_class,float * proj_matrix)
-{
-    float obj_x = x, obj_y = y, obj_z = 1;
-    float tmp_z = 0;
->>>>>>> 40c67e85
 
         //fprintf(out_file, "%d %lld %d %d\n",frame_nbr, t_stamp_ms, int(ll[0].x), int(ll[0].y));
         fprintf(out_file, "%d %lld %f %f\n",frame_nbr, t_stamp_ms, coords[i].LAT, coords[i].LONG);
