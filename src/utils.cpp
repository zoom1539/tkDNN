--- conflicted
+++ resolved
@@ -26,17 +26,11 @@
         std::string wget_cmd = "wget " + weights_url + " -O " + test_folder + "/weights.zip"; 
         std::string unzip_cmd = "unzip " + test_folder + "/weights.zip -d" + test_folder;
         std::string rm_cmd = "rm " + test_folder + "/weights.zip";
-<<<<<<< HEAD
         int err = 0;
+        err = system(mkdir_cmd.c_str());
         err = system(wget_cmd.c_str());
         err = system(unzip_cmd.c_str());
         err = system(rm_cmd.c_str());
-=======
-        system(mkdir_cmd.c_str());
-        system(wget_cmd.c_str());
-        system(unzip_cmd.c_str());
-        system(rm_cmd.c_str());
->>>>>>> b1818b81
     }
 }
 
