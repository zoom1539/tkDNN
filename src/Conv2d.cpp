--- conflicted
+++ resolved
@@ -113,7 +113,7 @@
                                                 dstTensorDesc, dstData, dstTensorDesc,
                                                 dstData, biasTensorDesc, //same tensor descriptor as bias
                                                 scales_d, bias_d, mean_d, variance_d,
-                                                CUDNN_BN_MIN_EPSILON) );
+                                                TKDNN_BN_MIN_EPSILON) );
     }
 }
 
@@ -177,26 +177,6 @@
     // convolution
     inferCUDNN(srcData, false);
 
-<<<<<<< HEAD
-=======
-    if(!batchnorm) {
-        // bias
-        alpha = dnnType(1);
-        beta  = dnnType(1);
-        checkCUDNN( cudnnAddTensor(net->cudnnHandle,
-                    &alpha, biasTensorDesc, bias_d,
-                    &beta, dstTensorDesc, dstData) );
-    } else {
-        float one = 1;
-        float zero = 0;
-        cudnnBatchNormalizationForwardInference(net->cudnnHandle,
-            CUDNN_BATCHNORM_SPATIAL, &one, &zero, 
-            dstTensorDesc, dstData, dstTensorDesc, 
-            dstData, biasTensorDesc, //same tensor descriptor as bias 
-            scales_d, bias_d, mean_d, variance_d, 
-            TKDNN_BN_MIN_EPSILON);
-    }
->>>>>>> c32a0be2
     //update data dimensions    
     dim = output_dim;
     return dstData;
