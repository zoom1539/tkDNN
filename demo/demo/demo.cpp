#include <time.h>

#include "utils.h"
#include "Yolo3Detection.h"
#include "message.h"
#include "visualization.h"
#include "configuration.h"

<<<<<<< HEAD
#include "tracker.h"
#include "../masa_protocol/include/send.hpp"
#include "../masa_protocol/include/serialize.hpp"
=======
#include <opencv2/core/core.hpp>
#include <opencv2/highgui/highgui.hpp>
#include <opencv2/videoio.hpp>
#include <opencv2/imgproc/imgproc.hpp>
>>>>>>> 44369141

// #include <assert.h>
// #include <unistd.h>
// #include <mutex>
// #include <ctime>
// #include <pthread.h>
// #include <signal.h>
// #include <chrono>
// #include <math.h>
// #include <typeinfo>
// #include <iostream>

<<<<<<< HEAD
#define MAX_DETECT_SIZE 100

bool gRun;
std::chrono::steady_clock::time_point local_clock_start;
std::mutex mutexgRun;
std::string obj_class[10]{"person", "car", "truck", "bus", "motor", "bike", "rider", "traffic light", "traffic sign", "train"};
//mutex for some opencv operations
std::mutex mutex_cv;
Show_t updates;
=======
bool 			gRun;
bool SAVE_RESULT = false;
>>>>>>> 44369141

void sig_handler(int signo)
{
    std::cout << "request gateway stop\n";
    mutexgRun.lock();
    gRun = false;
    mutexgRun.unlock();
}

void *readVideoCapture(void *x_void_ptr)
{
    std::cout << "readVideoCapture start...\n";

    Frame_t *info_f = (Frame_t *)x_void_ptr;
    mutex_cv.lock();
    cv::VideoCapture cap(info_f->input, cv::CAP_FFMPEG);
    mutex_cv.unlock();
    cv::Mat frame_loc, frame0;
    int frame_nbr_loc = 0;
    // bool to_show = false;
    if (!cap.isOpened())
    {
        mutexgRun.lock();
        gRun = false;
        mutexgRun.unlock();
    }
    else
        std::cout << "camera started\n";

    // cap.set(cv::CAP_PROP_BUFFERSIZE,3);
    // std::cout<<"buf size: "<<cap.get(CV_CAP_PROP_BUFFERSIZE)<<std::endl;
    auto start_t = std::chrono::steady_clock::now();
    auto step_t = std::chrono::steady_clock::now();
    auto end_t = std::chrono::steady_clock::now();
    auto current_timestamp = std::chrono::steady_clock::now();

    // compute fps and find camera's clock
    double shift, mean_time = 0;
    std::cout << "Frames per second using video.get(cv::CAP_PROP_FPS) : " << cap.get(cv::CAP_PROP_FPS) << std::endl;
    std::cout << "readVideoCapture computes frame rate...\n";
    // //compute frame rate
    int i = 0;
    int num_f = 120;
    // the first 20 frames are null
    while (i < 21)
    {
        cap >> frame_loc;
        i++;
    }

    i = 0;
    start_t = std::chrono::steady_clock::now();
    while (i < num_f)
    {
        step_t = std::chrono::steady_clock::now();
        cap >> frame_loc;
        mean_time = mean_time + std::chrono::duration_cast<std::chrono::milliseconds>(std::chrono::steady_clock::now() - step_t).count();
        std::cout << " step " << i << " : " << std::chrono::duration_cast<std::chrono::milliseconds>(std::chrono::steady_clock::now() - step_t).count() << " ms" << std::endl;
        i++;
    }
    end_t = std::chrono::steady_clock::now();

    std::cout << "Capturing " << num_f << " frames" << std::endl;
    std::cout << " Time taken : " << std::chrono::duration_cast<std::chrono::milliseconds>(end_t - start_t).count() << " ms" << std::endl;

    /*
    mean_time indicates the milliseconds from a frame and the next. (frame rate)
    local_clock_sync is the camera clock.
    shift is the difference from local camera clock and local process clock.
    a frame is allowed if its local timestamp minus its local clock is less then a tollerance, 
    otherwise it will be considered old.
    */
    auto local_clock_sync = std::chrono::steady_clock::now();
    mean_time = mean_time / num_f;
    shift = ((double)std::chrono::duration_cast<std::chrono::milliseconds>(local_clock_sync - local_clock_start).count()) / mean_time;
    shift = (shift - (int)shift) * mean_time;
    std::cout << ".-------------------------------\n";
    std::cout << " mean time: " << mean_time << std::endl;
    std::cout << " shift: " << shift << std::endl;
    std::cout << " TIMEDIFFERENCE:  " << std::chrono::duration_cast<std::chrono::milliseconds>(local_clock_sync - local_clock_start).count() << std::endl;
    std::cout << "\n\n\n\n";
    std::cout << "readVideoCapture start to capture...\n";
    while (gRun)
    {
        // mutex_cv.lock();
        cap >> frame_loc;
        // mutex_cv.unlock();
        current_timestamp = std::chrono::steady_clock::now();
        shift = std::chrono::duration_cast<std::chrono::milliseconds>(current_timestamp - local_clock_sync).count();
        std::cout << " RELATIVE TIMESTAMP FRAME : " << shift << " ms" << std::endl;
        shift = shift / mean_time;
        shift = (shift - (int)shift) * mean_time;
        shift = (shift - mean_time / 2 >= 0) ? -(mean_time - shift) : shift;
        std::cout << "DELAY frame_" << frame_nbr_loc << " : " << shift << " ms" << std::endl;
        // TODO: here introduce a tollerance to discard old frame

        // std::cout<< "CV_CAP_PROP_POS_MSEC:   "<< cap.get( cv::CAP_PROP_POS_MSEC) <<std::endl;
        // std::cout<< "CV_CAP_PROP_POS_FRAMES:  "<< cap.get( cv::CAP_PROP_POS_FRAMES) <<std::endl;  // <-- the v4l2 'sequence' field
        // std::cout<< "cv::CAP_PROP_FPS:  "<< cap.get( cv::CAP_PROP_FPS)<<std::endl;
        // std::cout << "Format: " << cap.get(CV_CAP_PROP_FORMAT) << "\n";
        // CAP_PROP_POS_MSEC Current position of the video file in milliseconds or video capture timestamp.
        std::cout << "id: " << cap.get(cv::CAP_PROP_POS_MSEC) << std::endl;
        // CAP_PROP_FRAME_COUNT Number of frames in the video file.
        std::cout << "id: " << cap.get(cv::CAP_PROP_FRAME_COUNT) << std::endl;

        if (!frame_loc.data)
        {
            usleep(1000000);
            mutex_cv.lock();
            cap.open(info_f->input);
            printf("cap reinitialize\n");
            mutex_cv.unlock();
            continue;
        }

        end_t = std::chrono::steady_clock::now();
        std::cout << " VC-TIME 1 : " << std::chrono::duration_cast<std::chrono::milliseconds>(end_t - start_t).count() << " ms" << std::endl;
        start_t = end_t;

        info_f->sem_vc.lock();
        info_f->frame = frame_loc.clone();
        info_f->frame_nbr = frame_nbr_loc;
        info_f->sem_vc.unlock();
        // usleep(50000);
        end_t = std::chrono::steady_clock::now();
        std::cout << " VC-TIME 2 : " << std::chrono::duration_cast<std::chrono::milliseconds>(end_t - start_t).count() << " ms" << std::endl;
        start_t = end_t;
        frame_nbr_loc++;
    }
    return (void *)0;
}

void *computationTask(void *x_void_ptr)
{
    Camera_t *camera = (Camera_t *)x_void_ptr;
    pthread_t visual, originalshow, detectionshow, topviewshow, disparityshow;
    pthread_t videocap;
    tk::dnn::Yolo3Detection yolo = *(camera->yolo);
    //create video capture thread
    Frame_t info_f;
    info_f.input = camera->input;
    if (pthread_create(&videocap, NULL, readVideoCapture, (void *)&info_f))
    {
        fprintf(stderr, "Error creating thread\n");
        return (void *)1;
    };

    bool to_show = camera->to_show;
    double adfGeoTransform[6];
    for (int i = 0; i < 6; i++)
        adfGeoTransform[i] = camera->adfGeoTransform[i];

    ModFrame_t info_show;
    if (to_show)
    {
        // initialize updates struct
        updates.update_o = false;
        updates.update_de = false;
        updates.update_t = false;
        updates.update_di = false;
        if (pthread_create(&visual, NULL, show_updates, (void *)NULL))
        {
            fprintf(stderr, "Error creating thread\n");
            return (void *)1;
        };
        if (pthread_create(&originalshow, NULL, originalFrame, (void *)&info_f))
        {
            fprintf(stderr, "Error creating thread\n");
            return (void *)1;
        };
        if (pthread_create(&disparityshow, NULL, disparityFrame, (void *)&info_f))
        {
            fprintf(stderr, "Error creating thread\n");
            return (void *)1;
        };
        info_show.H = cv::Mat(cv::Size(3, 3), CV_64FC1);
        if (pthread_create(&detectionshow, NULL, detectionFrame, (void *)&info_show))
        {
            fprintf(stderr, "Error creating thread\n");
            return (void *)1;
        };
        if (pthread_create(&topviewshow, NULL, topviewFrame, (void *)&info_show))
        {
            fprintf(stderr, "Error creating thread\n");
            return (void *)1;
        };
    }
    char *pmatrix = camera->pmatrix;
    /*projection matrix from camera to map*/
    cv::Mat H(cv::Size(3, 3), CV_64FC1);
    read_projection_matrix(H, pmatrix);
    assert(cv::countNonZero(H) > 0);
    // std::cout<<H<<std::endl;
    // return (void*)0;
    /*Camera calibration*/
    cv::Mat cameraMat, distCoeff;
    readCameraCalibrationYaml(camera->cameraCalib, cameraMat, distCoeff);
    std::cout << cameraMat << std::endl;
    std::cout << distCoeff << std::endl;

    /*GPS information*/
    std::vector<ObjCoords> coords;

    /*socket*/
    Communicator Comm(SOCK_DGRAM);
    Comm.open_client_socket((char *)"127.0.0.1", 8888);

    Message *m = new Message;
    m->cam_idx = camera->CAM_IDX;
    m->lights.clear();
    /*Conversion for tracker, from gps to meters and viceversa*/
    // mutex_cv.lock();
    geodetic_converter::GeodeticConverter gc;
    gc.initialiseReference(44.655540, 10.934315, 0);
    // mutex_cv.unlock();
    double east, north, up;
    // double lat, lon, alt;
    /*Mask info*/
    cv::Mat mask = cv::imread(camera->maskfile, cv::IMREAD_GRAYSCALE);
    cv::Mat maskOrient = cv::imread(camera->maskFileOrient);
    // cv::Mat maskOrient = cv::imread(camera->maskFileOrient, 0);

    /*for(int i=0; i< mask.cols; i++)
    {
        for(int j=0; j< mask.rows; j++)
        {
            std::cout<<maskOrient.at<cv::Vec3b>(i,j)    <<std::endl;
        }
    }
    
   
    return 0;*/
    /*tracker infos*/
    std::vector<Tracker> trackers;
    std::vector<Data> cur_frame;
    int initial_age = -5;
    int age_threshold = -8;
    int n_states = 5;
    float dt = 0.03;

    int frame_nbr = 0;

    //save video
    /*cv::VideoWriter outputVideo;
    cv::Size S = cv::Size((int)cap.get(cv::CAP_PROP_FRAME_WIDTH), //Acquire input size
                          (int)cap.get(cv::CAP_PROP_FRAME_HEIGHT));
    outputVideo.open("test.avi", static_cast<int>(cap.get(cv::CAP_PROP_FOURCC)), cap.get(cv::CAP_PROP_FPS), S, true);*/

    cv::Mat map1, map2;
    auto start_t = std::chrono::steady_clock::now();
    auto step_t = std::chrono::steady_clock::now();
    auto end_t = std::chrono::steady_clock::now();
    // auto step_t_segmentation = std::chrono::steady_clock::now();
    // auto end_t_segmentation = std::chrono::steady_clock::now();

    //TODO: move in a thread
    // // information for the disparity map
    // std::vector <cv::Rect> pre_rois;
    // cv::Mat pre_frame;
    cv::Mat orig_frame;
    // cv::Mat canny, pre_canny, canny_RGB, pre_canny_RGB;
    // cv::Mat canny_img;

    // box variable
    tk::dnn::box b;
    int x0, h, y1; //w, x1, y0;
    int objClass;
    std::string det_class;
    ;
    // float prob;
    cv::Scalar intensity;


    cv::VideoWriter resultVideo;
    if(SAVE_RESULT) {
        int w = cap.get(cv::CAP_PROP_FRAME_WIDTH);
        int h = cap.get(cv::CAP_PROP_FRAME_HEIGHT);
        resultVideo.open("result.mp4", cv::VideoWriter::fourcc('M','P','4','V'), 30, cv::Size(w, h));
    }

    cv::Mat frame;
    cv::Mat frame_crop;
    cv::Mat dnn_input;
<<<<<<< HEAD
    bool first_iteration = true;

    while (gRun)
    {
        TIMER_START
        start_t = std::chrono::steady_clock::now();
        step_t = start_t;

        info_f.sem_vc.lock();
        frame = info_f.frame.clone();
        if (info_f.frame_nbr - frame_nbr > 1)
            std::cout << "more than one - f_n (diff " << info_f.frame_nbr - frame_nbr << ")\n";
        frame_nbr = info_f.frame_nbr;
        info_f.sem_vc.unlock();
        std::cout << "f_n: " << frame_nbr << std::endl;
        // if (!frame.data)
        if (frame_nbr == 0)
        {
            usleep(1000000);
            printf("no frame received\n");
            continue;
        }
        orig_frame = frame.clone();
        // mutex_cv.lock();
        if (first_iteration)
            cv::initUndistortRectifyMap(cameraMat, distCoeff, cv::Mat(), cameraMat, frame.size(), CV_16SC2, map1, map2);
        cv::Mat temp = frame.clone();
        cv::remap(temp, frame, map1, map2, 1);
        //undistort(temp, frame, cameraMat, distCoeff);
        // mutex_cv.unlock();

=======
    cv::namedWindow("detection", cv::WINDOW_NORMAL);
    
    while(gRun) {
        cap >> frame; 
        if(!frame.data) {
            break;
        }  
 
>>>>>>> 44369141
        // this will be resized to the net format
        dnn_input = frame.clone();
        // TODO: async infer
        yolo.update(dnn_input);
        int num_detected = yolo.detected.size();
        if (num_detected > MAX_DETECT_SIZE)
            num_detected = MAX_DETECT_SIZE;

        coords.clear();
        end_t = std::chrono::steady_clock::now();
        std::cout << " TIME 1 : " << std::chrono::duration_cast<std::chrono::milliseconds>(end_t - step_t).count() << " ms" << std::endl;
        step_t = end_t;
        // draw dets
<<<<<<< HEAD
        std::cout << "camera: " << camera->CAM_IDX << " - num detected: " << num_detected << std::endl;

        //TODO: move in a thread
        // //preprocessing frame
        // step_t_segmentation = std::chrono::steady_clock::now();
        // // src_gray
        // canny_img = img_laplacian(orig_frame,0);
        // cv::Canny(canny_img, canny, 100, 100*2 );
        // // sprintf(buf_frame_crop_name,"../demo/demo/data/img_disparity/%d_%d_canny.jpg",frame_nbr, 999);
        // // cv::imwrite(buf_frame_crop_name, canny);
        // end_t_segmentation = std::chrono::steady_clock::now();
        // std::cout << " - TIME END pre canny : "<<std::chrono::duration_cast<std::chrono::milliseconds>(end_t_segmentation - step_t_segmentation).count() << " ms"<<std::endl;
        // step_t_segmentation = end_t_segmentation;
        // // std::cout<<"o: "<<orig_frame.cols<<" - "<<orig_frame.rows<<std::endl;
        // // std::cout<<"canny: "<<canny.cols<<" - "<<canny.rows<<std::endl;
        // // std::cout<<"pre: "<<pre_canny.cols<<" - "<<pre_canny.rows<<std::endl;
        // if(!first_iteration)
        // {
        //     // backtorgb = cv::cvtColor(pre_canny,cv::COLOR_GRAY2RGB)
        //     cv::cvtColor(pre_canny, pre_canny_RGB, cv::COLOR_GRAY2RGB);
        //     cv::cvtColor(canny, canny_RGB, cv::COLOR_GRAY2RGB);
        //     disparity_frame = frame_disparity(pre_canny_RGB, canny_RGB, frame_nbr, 999, 0);
        //     std::cout<<"size: "<<disparity_frame.rows<<" - "<<disparity_frame.cols<<std::endl;
        //     if (disparity_frame.rows == 0 || disparity_frame.cols == 0)
        //         return -1;
        //     if (disparity_frame.empty())
        //     { // only fools don't check...
        //         std::cout << "image not loaded !" << std::endl;
        //         return -1;
        //     }
        //     end_t_segmentation = std::chrono::steady_clock::now();
        //     std::cout << " TIME canny : frame_disparity : "<<std::chrono::duration_cast<std::chrono::milliseconds>(end_t_segmentation - step_t_segmentation).count() << " ms"<<std::endl;
        //     step_t_segmentation = end_t_segmentation;

        //     // //--------------------------------
        //     // //frame box disparity on the original image
        //     // step_t_segmentation = std::chrono::steady_clock::now();
        //     // frame_box_disparity(pre_frame, frame, pre_rois, frame_nbr);
        //     // // reset pre_rois for the new roi of the current frame
        //     // // pre_rois.erase(pre_rois.begin(), pre_rois.end());
        //     // end_t_segmentation = std::chrono::steady_clock::now();
        //     // std::cout << " TIME Frame disparity : "<<std::chrono::duration_cast<std::chrono::milliseconds>(end_t_segmentation - step_t_segmentation).count() << " ms"<<std::endl;
        //     // step_t_segmentation = end_t_segmentation;

        //     // //frame box disparity on the preprocessed image
        //     // cv::cvtColor(pre_canny, pre_canny_RGB, cv::COLOR_GRAY2RGB);
        //     // cv::cvtColor(canny, canny_RGB, cv::COLOR_GRAY2RGB);
        //     // frame_box_disparity(pre_canny_RGB, canny_RGB, pre_rois, frame_nbr);
        //     // // reset pre_rois for the new roi of the current frame
        //     // pre_rois.erase(pre_rois.begin(), pre_rois.end());
        //     // end_t_segmentation = std::chrono::steady_clock::now();
        //     // std::cout << " TIME Canny Frame disparity : "<<std::chrono::duration_cast<std::chrono::milliseconds>(end_t_segmentation - step_t_segmentation).count() << " ms"<<std::endl;
        //     // step_t_segmentation = end_t_segmentation;
        //     // //---------------------------------
        // }

        // compute some metrics on the whole frame
        // segmentation(pre_frame, frame, frame_nbr, 0, 0);

        for (int i = 0; i < num_detected; i++)
        {
            b = yolo.detected[i];
            x0 = b.x;
            // w = b.w;
            // x1 = b.x + w;
            // y0 = b.y;
            h = b.h;
            y1 = b.y + h;
            objClass = b.cl;
            det_class = obj_class[b.cl];
            // prob = b.prob;

            intensity = mask.at<uchar>(cv::Point(int(x0 + b.w / 2), y1));

            if (intensity[0])
            {

                if (objClass < 6)
                {

                    // find the rectangular on the frame (sub-figure)
                    // roi.x = (x0 > 0)? x0 : 0;
                    // roi.y = (y0 > 0)? y0 : 0;
                    // // std::cout<<"x "<<roi.x<<" - y "<<roi.y<<std::endl;
                    // roi.width = (roi.x+w >= frame.cols)? frame.cols-1-roi.x : w;
                    // roi.height = (roi.y+h >= frame.rows)? frame.rows-1-roi.y : h;
                    // std::cout<<"w "<<roi.width<<" - h "<<roi.height<<std::endl;
                    // std::cout<<"wf "<<frame.cols<<" - hf "<<frame.rows<<std::endl;
                    // std::cout<<"---"<<std::endl;
                    // std::cout<<"x "<<roi.x<<" to "<<roi.width+roi.x<<" wf "<<frame.cols<<std::endl;
                    // std::cout<<"y "<<roi.y<<" to "<<roi.height+roi.y<<" hf "<<frame.rows<<std::endl;
                    //update pre_roi for the next frame
                    // pre_rois.push_back(roi);

                    // segmentation(frame(roi), frame(roi), frame_nbr, i, 1);

                    /////
                    convert_coords(coords, x0 + b.w / 2, y1, objClass, H, adfGeoTransform);

                    // //std::cout<<objClass<<" ("<<prob<<"): "<<x0<<" "<<y0<<" "<<x1<<" "<<y1<<"\n";
                    // cv::rectangle(frame, cv::Point(x0, y0), cv::Point(x1, y1), camera->yolo.colors[objClass], 2);
                    // // draw label
                    // int baseline = 0;
                    // float fontScale = 0.5;
                    // int thickness = 2;
                    // cv::Size textSize = getTextSize(det_class, cv::FONT_HERSHEY_SIMPLEX, fontScale, thickness, &baseline);
                    // cv::rectangle(frame, cv::Point(x0, y0), cv::Point((x0 + textSize.width - 2), (y0 - textSize.height - 2)), camera->yolo.colors[b.cl], -1);
                    // cv::putText(frame, det_class, cv::Point(x0, (y0 - (baseline / 2))), cv::FONT_HERSHEY_SIMPLEX, fontScale, cv::Scalar(255, 255, 255), thickness);
                }
            }
        }

        end_t = std::chrono::steady_clock::now();
        std::cout << " TIME 2 : " << std::chrono::duration_cast<std::chrono::milliseconds>(end_t - step_t).count() << " ms" << std::endl;
        step_t = end_t;
        //convert from latitude and longitude to meters for ekf
        cur_frame.clear();
        for (size_t i = 0; i < coords.size(); i++)
        {
            gc.geodetic2Enu(coords[i].lat_, coords[i].long_, 0, &east, &north, &up);
            cur_frame.push_back(Data(east, north, frame_nbr, coords[i].class_));
        }
        if (first_iteration)
        {
            // if there aren't detections and it is the first iteration, we can't initialize the tracker, so continue
            if (cur_frame.empty())
                continue;
            for (auto f : cur_frame)
                trackers.push_back(Tracker(f, initial_age, dt, n_states));
        }
        else
        {
            Track(cur_frame, dt, n_states, initial_age, age_threshold, trackers);
        }
        std::cout << "There are " << trackers.size() << " trackers" << std::endl;
        //prepare message with tracker info
        if (trackers.size() != 0)
        {
            // mutex_cv.lock();
            addRoadUserfromTracker(trackers, m, gc, maskOrient, adfGeoTransform, H);
            // mutex_cv.unlock();
            //prepare the message with detection info
            //prepare_message(m, coords, CAM_IDX);
            //send message
            if (!m->objects.empty())
                Comm.send_message(m);
=======
        for(int i=0; i<yolo.detected.size(); i++) {
            tk::dnn::box b = yolo.detected[i];
            int x0   				= b.x;
            int x1   				= b.x + b.w;
            int y0   				= b.y;
            int y1   				= b.y + b.h;
            std::string det_class 	= yolo.getYoloLayer()->classesNames[b.cl];
            float prob 				= b.prob;

            std::cout<<det_class<<" ("<<prob<<"): "<<x0<<" "<<y0<<" "<<x1<<" "<<y1<<"\n";
			// draw rectangle
            cv::rectangle(frame, cv::Point(x0, y0), cv::Point(x1, y1), yolo.colors[b.cl], 2); 

	        // draw label
            int baseline = 0;
            float fontScale = 0.5;
            int thickness = 2;
            cv::Size textSize = getTextSize(det_class, cv::FONT_HERSHEY_SIMPLEX, fontScale, thickness, &baseline);
            cv::rectangle(frame, cv::Point(x0, y0), cv::Point((x0 + textSize.width - 2), (y0 - textSize.height - 2)), yolo.colors[b.cl], -1);                      
            cv::putText(frame, det_class, cv::Point(x0, (y0 - (baseline / 2))), cv::FONT_HERSHEY_SIMPLEX, fontScale, cv::Scalar(255, 255, 255), thickness);
>>>>>>> 44369141
        }

        if (to_show)
        {
            //populate the ModFrame_t
            info_show.sem.lock();
            info_show.original_frame = frame.clone();
            // std::vector<Tracker> trackers;
            info_show.trackers = trackers;
            // geodetic_converter::GeodeticConverter gc;
            info_show.gc = gc;
            for (int i = 0; i < 6; i++)
                info_show.adfGeoTransform[i] = adfGeoTransform[i];
            // cv::Mat H;
            info_show.H = H.clone();
            info_show.yolo = yolo;
            // std::copy(camera->yolo.begin(), camera->yolo.end(), info_show.yolo.begin());
            info_show.mask = mask.clone();
            info_show.sem.unlock();
        }

        // update pre_frame for the disparity map
        // pre_frame = orig_frame.clone();
        // pre_canny = canny.clone();
        if (first_iteration)
            first_iteration = false;

        frame_nbr++;
        std::cout << camera->CAM_IDX << " camera thread: ";
        TIMER_STOP
    }
    return (void *)0;
}

int main(int argc, char *argv[])
{

    std::cout << "detection\n";
    signal(SIGINT, sig_handler);
    srand(time(NULL));

    Parameters_t par;

    if(!read_parameters(argc, argv, &par))
        return -1;
    
<<<<<<< HEAD
    tk::dnn::Yolo3Detection yolo[par.n_cameras];
    for(int i=0; i<par.n_cameras; i++)
    {
        yolo[i].init(par.net);
        yolo[i].thresh = 0.25;    
=======
        cv::imshow("detection", frame);
        cv::waitKey(1);
        if(SAVE_RESULT)
            resultVideo << frame;
>>>>>>> 44369141
    }
    // tk::dnn::Yolo3Detection yolo;
    // yolo.init(net);
    // yolo.thresh = 0.25;    
    
    gRun = true;
    // start the local clock. It is used to check the incoming frames (by different cameras) 
    local_clock_start = std::chrono::steady_clock::now();

<<<<<<< HEAD
    /*GPS information*/
    double *adfGeoTransform = (double *)malloc(6 * sizeof(double));
    readTiff(par.tiffile, adfGeoTransform);
    // Camera_t cameras[par.n_cameras]; 
    for(int i=0; i<par.n_cameras; i++)
    {
        for(int j = 0; j < 6; j++ )
            par.cameras[i].adfGeoTransform[j] = adfGeoTransform[j];
        par.cameras[i].yolo = &yolo[i];
        // par.cameras[i].yolo.init(par.net);
        // par.cameras[i].yolo.thresh = 0.25;
        // cameras[i].yolo = yolo[i];
        // cameras[i].yolo = yolo;
        
    }
    pthread_t camera_task[par.n_cameras];
    for(int i=0; i<par.n_cameras; i++)
    {
        std::cout<<"creating thread\n";
        if(pthread_create(&camera_task[i], NULL, computationTask, (void*)&(par.cameras[i])))
        {
            fprintf(stderr, "error creating thread\n");
            return 1;
        }
    }
    for(int i=0; i<par.n_cameras; i++)
    {
        pthread_join(camera_task[i], NULL);
    }
    std::cout <<" free adfGeoT \n";
    free(adfGeoTransform);
    std::cout << "detection end\n";
=======
    std::cout<<"detection end\n";   


    std::cout<<COL_GREENB<<"\n\nTime stats:\n";
    std::cout<<"Min: "<<*std::min_element(yolo.stats.begin(), yolo.stats.end())<<" ms\n";    
    std::cout<<"Max: "<<*std::max_element(yolo.stats.begin(), yolo.stats.end())<<" ms\n";    
    double mean = 0; for(int i=0; i<yolo.stats.size(); i++) mean += yolo.stats[i]; mean /= yolo.stats.size();
    std::cout<<"Avg: "<<mean<<" ms\n"<<COL_END;    
>>>>>>> 44369141
    return 0;
}<|MERGE_RESOLUTION|>--- conflicted
+++ resolved
@@ -6,16 +6,9 @@
 #include "visualization.h"
 #include "configuration.h"
 
-<<<<<<< HEAD
 #include "tracker.h"
 #include "../masa_protocol/include/send.hpp"
 #include "../masa_protocol/include/serialize.hpp"
-=======
-#include <opencv2/core/core.hpp>
-#include <opencv2/highgui/highgui.hpp>
-#include <opencv2/videoio.hpp>
-#include <opencv2/imgproc/imgproc.hpp>
->>>>>>> 44369141
 
 // #include <assert.h>
 // #include <unistd.h>
@@ -28,7 +21,6 @@
 // #include <typeinfo>
 // #include <iostream>
 
-<<<<<<< HEAD
 #define MAX_DETECT_SIZE 100
 
 bool gRun;
@@ -38,10 +30,7 @@
 //mutex for some opencv operations
 std::mutex mutex_cv;
 Show_t updates;
-=======
-bool 			gRun;
 bool SAVE_RESULT = false;
->>>>>>> 44369141
 
 void sig_handler(int signo)
 {
@@ -315,17 +304,16 @@
     cv::Scalar intensity;
 
 
-    cv::VideoWriter resultVideo;
-    if(SAVE_RESULT) {
-        int w = cap.get(cv::CAP_PROP_FRAME_WIDTH);
-        int h = cap.get(cv::CAP_PROP_FRAME_HEIGHT);
-        resultVideo.open("result.mp4", cv::VideoWriter::fourcc('M','P','4','V'), 30, cv::Size(w, h));
-    }
+    // cv::VideoWriter resultVideo;
+    // if(SAVE_RESULT) {
+    //     int w = cap.get(cv::CAP_PROP_FRAME_WIDTH);
+    //     int h = cap.get(cv::CAP_PROP_FRAME_HEIGHT);
+    //     resultVideo.open("result.mp4", cv::VideoWriter::fourcc('M','P','4','V'), 30, cv::Size(w, h));
+    // }
 
     cv::Mat frame;
     cv::Mat frame_crop;
     cv::Mat dnn_input;
-<<<<<<< HEAD
     bool first_iteration = true;
 
     while (gRun)
@@ -357,16 +345,6 @@
         //undistort(temp, frame, cameraMat, distCoeff);
         // mutex_cv.unlock();
 
-=======
-    cv::namedWindow("detection", cv::WINDOW_NORMAL);
-    
-    while(gRun) {
-        cap >> frame; 
-        if(!frame.data) {
-            break;
-        }  
- 
->>>>>>> 44369141
         // this will be resized to the net format
         dnn_input = frame.clone();
         // TODO: async infer
@@ -380,7 +358,6 @@
         std::cout << " TIME 1 : " << std::chrono::duration_cast<std::chrono::milliseconds>(end_t - step_t).count() << " ms" << std::endl;
         step_t = end_t;
         // draw dets
-<<<<<<< HEAD
         std::cout << "camera: " << camera->CAM_IDX << " - num detected: " << num_detected << std::endl;
 
         //TODO: move in a thread
@@ -527,28 +504,6 @@
             //send message
             if (!m->objects.empty())
                 Comm.send_message(m);
-=======
-        for(int i=0; i<yolo.detected.size(); i++) {
-            tk::dnn::box b = yolo.detected[i];
-            int x0   				= b.x;
-            int x1   				= b.x + b.w;
-            int y0   				= b.y;
-            int y1   				= b.y + b.h;
-            std::string det_class 	= yolo.getYoloLayer()->classesNames[b.cl];
-            float prob 				= b.prob;
-
-            std::cout<<det_class<<" ("<<prob<<"): "<<x0<<" "<<y0<<" "<<x1<<" "<<y1<<"\n";
-			// draw rectangle
-            cv::rectangle(frame, cv::Point(x0, y0), cv::Point(x1, y1), yolo.colors[b.cl], 2); 
-
-	        // draw label
-            int baseline = 0;
-            float fontScale = 0.5;
-            int thickness = 2;
-            cv::Size textSize = getTextSize(det_class, cv::FONT_HERSHEY_SIMPLEX, fontScale, thickness, &baseline);
-            cv::rectangle(frame, cv::Point(x0, y0), cv::Point((x0 + textSize.width - 2), (y0 - textSize.height - 2)), yolo.colors[b.cl], -1);                      
-            cv::putText(frame, det_class, cv::Point(x0, (y0 - (baseline / 2))), cv::FONT_HERSHEY_SIMPLEX, fontScale, cv::Scalar(255, 255, 255), thickness);
->>>>>>> 44369141
         }
 
         if (to_show)
@@ -595,18 +550,14 @@
     if(!read_parameters(argc, argv, &par))
         return -1;
     
-<<<<<<< HEAD
     tk::dnn::Yolo3Detection yolo[par.n_cameras];
     for(int i=0; i<par.n_cameras; i++)
     {
         yolo[i].init(par.net);
         yolo[i].thresh = 0.25;    
-=======
-        cv::imshow("detection", frame);
-        cv::waitKey(1);
-        if(SAVE_RESULT)
-            resultVideo << frame;
->>>>>>> 44369141
+        
+        // if(SAVE_RESULT)
+        //     resultVideo << frame;
     }
     // tk::dnn::Yolo3Detection yolo;
     // yolo.init(net);
@@ -616,7 +567,6 @@
     // start the local clock. It is used to check the incoming frames (by different cameras) 
     local_clock_start = std::chrono::steady_clock::now();
 
-<<<<<<< HEAD
     /*GPS information*/
     double *adfGeoTransform = (double *)malloc(6 * sizeof(double));
     readTiff(par.tiffile, adfGeoTransform);
@@ -649,15 +599,5 @@
     std::cout <<" free adfGeoT \n";
     free(adfGeoTransform);
     std::cout << "detection end\n";
-=======
-    std::cout<<"detection end\n";   
-
-
-    std::cout<<COL_GREENB<<"\n\nTime stats:\n";
-    std::cout<<"Min: "<<*std::min_element(yolo.stats.begin(), yolo.stats.end())<<" ms\n";    
-    std::cout<<"Max: "<<*std::max_element(yolo.stats.begin(), yolo.stats.end())<<" ms\n";    
-    double mean = 0; for(int i=0; i<yolo.stats.size(); i++) mean += yolo.stats[i]; mean /= yolo.stats.size();
-    std::cout<<"Avg: "<<mean<<" ms\n"<<COL_END;    
->>>>>>> 44369141
     return 0;
 }